#!/usr/local/bin/python3.6
""" -------------------- MAIN BENCHMARKING SCRIPT -----------------------

Run this script by executing the following from a command prompt:
    
    python3 benchmark.py
    
Or, use just "python benchmark.py" if that is how you normally access Python 3.
One some operating systems (Linux, Mac OSX), you may be able to run the script
by executing "./benchmark.py" if you have changed the file mode of the file
to be executable.

This script uses settings from a "settings.py" file, which should be placed
in the same directory as this script.  Start by copying "settings_example.py"
to "settings.py" and then modify settings in that copied file.

In the settings file, you can specify the path to the Utility Bill CSV file you 
want to read and the spreadsheet Other Data file, which contains the list of 
sites to process, information (e.g. square feet) about each site, and degree day 
data.  Modify this spreadsheet according to your needs; create multiple
versions if you sometimes only want to process some of the sites.  The "data"
directory is the best place to put Utility Bill and Other Data files.

All reports and other output from this script appear in the "output" directory.
View the resulting benchmarking report by opening the "output/index.html" file.
Other useful data is put in the "output/extra_data" directory, including a 
spreadsheet that summarizes utility information for all of the buildings.

Each time the script is run, all files in the output directory are deleted and
replaced with new files. So, if you have modified any of these files and want
to save your modifications, copy the files to a location outside the output
directory.

The main script code is found at the *bottom* of this file; prior to the script
are the functions that do that main work.  This code handles the main control
flow of the script. This script also relies on a couple
of modules:  bench_util.py, graph_util.py, and template_util.py
These are present in this directory.
"""
import time
import pickle
import glob
import os
import pprint
import datetime
import warnings
import pandas as pd
import numpy as np
import bench_util as bu
import graph_util as gu
import template_util
import shutil
import settings       # the file holding settings for this script

# Filter out Matplotlib warnings, as we sometimes get warnings
# related to blank graphs.
warnings.filterwarnings("ignore", module="matplotlib")

#*****************************************************************************
#*****************************************************************************
# ----------------------Function for Preprocessing Data ----------------------

def preprocess_data():
    """Loads and processes the Utility Bill data into a smaller and more usable
    form.  Returns
        - a DataFrame with the raw billing data,
        - a DataFrame with the preprocessed data,
        - and a bench_util.Util object, which provides useful functions to
            the analysis portion of this script.
    
    This the "preprocess_data.ipynb" was used to develop this code and shows
    intermdediate results from each of the steps.
    """

    # --- Read the CSV file and convert the billing period dates into 
    #     real Pandas dates
    fn = settings.UTILITY_BILL_FILE_PATH
    msg('Starting to read Utility Bill Data File.')
    dfu = pd.read_csv(fn, 
                    parse_dates=['From', 'Thru'],
                    dtype={'Site ID': 'object', 'Account Number': 'object'}
                    )

    #--- Make a utility function object
    msg('Make an Object containing Useful Utility Functions.')
    dn = settings.OTHER_DATA_DIR_PATH
    ut = bu.Util(dfu, dn, settings.ADDITIONAL_GROUPING_COLS)

    msg('Removing Unneeded columns and Combining Charges.')

    # Filter down to the needed columns and rename them
    cols = [
        ('Site ID', 'site_id'),
        ('From', 'from_dt'),
        ('Thru', 'thru_dt'),
        ('Service Name', 'service_type'),
        ('Item Description', 'item_desc'),
        ('Usage', 'usage'),
        ('Cost', 'cost'),
        ('Units', 'units'),
    ]

    old_cols, new_cols = zip(*cols)         # unpack into old and new column names
    dfu1 = dfu[list(old_cols)].copy()       # select just those columns from the origina dataframe
    dfu1.columns = new_cols                 # rename the columns

    # --- Collapse Non-Usage Changes into "Other Charge"

    # This cuts the processing time in half due to not having to split a whole 
    # bunch of non-consumption charges.
    dfu1.loc[np.isnan(dfu1.usage), 'item_desc'] = 'Other Charge'
    # Pandas can't do a GroupBy on NaNs, so replace with something
    dfu1.units.fillna('-', inplace=True)   
    dfu1 = dfu1.groupby(['site_id', 
                        'from_dt', 
                        'thru_dt', 
                        'service_type', 
                        'item_desc', 
                        'units']).sum()
    dfu1.reset_index(inplace=True)

    # --- Split Each Bill into Multiple Pieces, each within one Calendar Month

    msg('Split Bills into Calendar Month Pieces.')
    # Split all the rows into calendar month pieces and make a new DataFrame
    recs=[]
    for ix, row in dfu1.iterrows():
        # it is *much* faster to modify a dictionary than a Pandas series
        row_tmpl = row.to_dict()   

        # Pull out start and end of billing period; can drop the from & thru dates now
        # doing split-up of billing period across months.
        st = row_tmpl['from_dt']
        en = row_tmpl['thru_dt']
        del row_tmpl['from_dt']
        del row_tmpl['thru_dt']

        for piece in bu.split_period(st, en):
            new_row = row_tmpl.copy()
            new_row['cal_year'] = piece.cal_year
            new_row['cal_mo'] = piece.cal_mo
            # new_row['days_served'] = piece.days_served    # not really needed
            new_row['usage'] *= piece.bill_frac
            new_row['cost'] *= piece.bill_frac
            recs.append(new_row)

    dfu2 = pd.DataFrame(recs, index=range(len(recs)))

    # --- Sum Up the Pieces by Month
    dfu3 = dfu2.groupby(
        ['site_id', 'service_type', 'cal_year', 'cal_mo', 'item_desc', 'units']
    ).sum()
    dfu3 = dfu3.reset_index()

    # --- Add MMBtus Fiscal Year Info and MMBtus
    msg('Add MMBtu Information.')
    mmbtu = []
    for ix, row in dfu3.iterrows():
        row_mmbtu = ut.fuel_btus_per_unit(row.service_type, row.units) * row.usage / 1e6
        if np.isnan(row_mmbtu): row_mmbtu = 0.0
        mmbtu.append(row_mmbtu)
    dfu3['mmbtu'] = mmbtu

    # Now that original service types have been used to determine MMBtus,
    # convert all service types to standard service types.
    dfu3['service_type'] = dfu3.service_type.map(ut.service_to_category())

    # This may cause multiple rows for a fiscal month and service type.
    # Re-sum to reduce to least number of rows.
    dfu4 = dfu3.groupby(
        ['site_id', 'service_type', 'cal_year', 'cal_mo', 'item_desc', 'units']
    ).sum()
    dfu4 = dfu4.reset_index()

    # Add columns that indicate what type of grouping is being done
    dfu4['group'] = 'facility'

    df_all_groups = pd.DataFrame()
    # now create rows for the other grouping columns.
    for gp_col in settings.ADDITIONAL_GROUPING_COLS:
        dfu_gp = dfu4.copy()
        dfu_gp['group'] = gp_col
        
        # get a dictionary mapping the site_id into the group id
        map_to_group = ut.site_to_col_value_dict(gp_col)
        
        # fill out the 'site_id' column with group values
        dfu_gp['site_id'] = dfu_gp['site_id'].map(map_to_group)
        
        # Only keep rows that have a site_id
        dfu_gp = dfu_gp.loc[dfu_gp.site_id.notna()]
        
        dfu_gp2 = dfu_gp.groupby(
            ['group', 'site_id', 'service_type', 'cal_year', 'cal_mo', 'item_desc', 'units']
        ).sum()
        dfu_gp2.reset_index(inplace=True)
        df_all_groups = pd.concat([df_all_groups, dfu_gp2], sort=True, ignore_index=True)

    # add these records to the prior list of facility records
    dfu4 = pd.concat([dfu4, df_all_groups], sort=True)

    # Add the fiscal year information
    msg('Add Fiscal Year Information.')
    fyr = []
    fmo = []
    for cyr, cmo in zip(dfu4.cal_year, dfu4.cal_mo):
        fis_yr, fis_mo = bu.calendar_to_fiscal(cyr, cmo)
        fyr.append(fis_yr)
        fmo.append(fis_mo)
    dfu4['fiscal_year'] = fyr
    dfu4['fiscal_mo'] = fmo

    msg('Preprocessing complete!')

    return dfu, dfu4, ut
    
#******************************************************************************
#******************************************************************************
# --------- Functions that That Produce Reports for One Site ----------
""" Each of these functions returns, at a minimum, a dictionary containing
data for the report template.
The functions frequently have some or all of the following input parameters, which
are documented here:

    Input parameters:
        site:  The Site ID of the site to analyze.
        df:    The preprocessed Pandas DataFrame of Utility Bill information.
        ut:    The bench_util.Util object that provides additional site data
                   needed in the benchmarking process.
The functions all save the required graphs for their respective reports to the
directory determined in the graph_util.graph_filename_url() function.
"""

# --------------------- Building Information Report -----------------------

def building_info_report(site, ut, report_date_time):
    """
    'report_date_time' is a string giving the date/time this benchmarking
        script was run.
    """

    # This function returns all the needed info for the report, except
    # the date updated
    info = ut.building_info(site)
    
    return dict(
        building_info = dict(
            date_updated = report_date_time,
            bldg = info
        )
    )


# -------------------------- Energy Index Report ----------------------------

def energy_index_report(site, df, ut):
    """As well as returning template data, this function writes a spreadsheet
    that summarizes values for every building.  The spreadsheet is written to
    'output/extra_data/site_summary_FYYYYY.xlsx'.
    """

    # Start a dictionary with the main key to hold the template data
    template_data = {'energy_index_comparison': {}}

    # --------- Table 1, Yearly Table
    
    # Filter down to just this site's bills and only services that
    # are energy services.
    energy_services = bu.missing_energy_services([])
    df1 = df.query('site_id==@site and service_type==@energy_services')

    # Only do this table if there are energy services.
    if not df1.empty:

        # Sum Energy Costs and Usage
        df2 = pd.pivot_table(df1, index='fiscal_year', values=['cost', 'mmbtu'], aggfunc=np.sum)

        # Add a column showing number of months present in each fiscal year.
        bu.add_month_count_column(df2, df1)

        # Make a column with just the Heat MMBtu
        dfe = df1.query("service_type=='electricity'").groupby('fiscal_year').sum()[['mmbtu']]
        dfe.rename(columns={'mmbtu': 'elec_mmbtu'}, inplace = True)
        df2 = df2.merge(dfe, how='left', left_index=True, right_index=True)
        df2['elec_mmbtu'] = df2['elec_mmbtu'].fillna(0.0)
        df2['heat_mmbtu'] = df2.mmbtu - df2.elec_mmbtu

        # Add in degree days to DataFrame
        months_present = bu.months_present(df1)
        deg_days = ut.degree_days_yearly(months_present, site)
        df2['hdd'] = deg_days

        # Get building square footage and calculate EUIs and ECI.
        sq_ft = ut.building_info(site)['sq_ft']
        df2['eui'] = df2.mmbtu * 1e3 / sq_ft
        df2['eci'] = df2.cost / sq_ft
        df2['specific_eui'] = df2.heat_mmbtu * 1e6 / df2.hdd / sq_ft

        # Restrict to full years
        df2 = df2.query("month_count == 12").copy()

        # Reverse the years
        df2.sort_index(ascending=False, inplace=True)

        # get the rows as a list of dictionaries and put into
        # final template data dictionary.
        template_data['energy_index_comparison']['yearly_table'] = {
            'rows': bu.df_to_dictionaries(df2)
        }

    # ---------- Table 2, Details Table

    # Use the last complete year for this site as the year for the Details
    # table.  If there was no complete year for the site, then use the
    # last complete year for the entire dataset.
    if 'df2' in locals() and len(df2):
        last_complete_year = df2.index.max()
    else:
        # Determine month count by year for Electricity in entire dataset
        # to determine the latest complete year.
        electric_only = df.query("service_type == 'electricity'")
        electric_months_present = bu.months_present(electric_only)
        electric_mo_count = bu.month_count(electric_months_present)
        last_complete_year = max(electric_mo_count[electric_mo_count==12].index)

    # Filter down to just the records of the targeted fiscal year and group
    site_grp = ut.building_info(site)['grouping']
    df1 = df.query('fiscal_year == @last_complete_year and group == @site_grp')

    # Get Total Utility cost by building. This includes non-energy utilities as well.
    df2 = df1.pivot_table(index='site_id', values=['cost'], aggfunc=np.sum)
    df2.columns = ['total_cost']

    # Save this into the Final DataFrame that we will build up as we go.
    df_final = df2.copy()

    # Get a list of the Energy Services and restrict the data to
    # just these services
    energy_svcs = bu.missing_energy_services([])
    df2 = df1.query('service_type == @energy_svcs')

    # Summarize Cost by Service Type
    df3 = pd.pivot_table(df2, index='site_id', columns='service_type', values='cost', aggfunc=np.sum)

    # Add in any missing columns
    bu.add_missing_columns(df3, energy_svcs)

    # Change column names
    cols = ['{}_cost'.format(col) for col in df3.columns]
    df3.columns = cols

    # Add a total energy cost column
    df3['total_energy_cost'] = df3.sum(axis=1)

    # Add a total Heat Cost Column
    df3['total_heat_cost'] = df3.total_energy_cost.fillna(0.0) - df3.electricity_cost.fillna(0.0)

    # Add this to the final DataFrame
    df_final = pd.concat([df_final, df3], axis=1, sort=True)

    # Summarize MMBtu by Service Type
    df3 = pd.pivot_table(df2, index='site_id', columns='service_type', values='mmbtu', aggfunc=np.sum)

    # Add in any missing columns
    bu.add_missing_columns(df3, energy_svcs)

    # Change column names
    cols = ['{}_mmbtu'.format(col) for col in df3.columns]
    df3.columns = cols

    # Add a total mmbtu column
    df3['total_mmbtu'] = df3.sum(axis=1)

    # Add a total Heat mmbtu Column
    df3['total_heat_mmbtu'] = df3.total_mmbtu.fillna(0.0) - df3.electricity_mmbtu.fillna(0.0)

    # Add this to the final DataFrame
    df_final = pd.concat([df_final, df3], axis=1, sort=True)

    # Electricity kWh summed by building
    df3 = pd.pivot_table(df2.query('units == "kWh"'), index='site_id', values='usage', aggfunc=np.sum)
    df3.columns = ['electricity_kwh']

    # Include in Final DF
    df_final = pd.concat([df_final, df3], axis=1, sort=True)

    # Electricity kW, both Average and Max by building
    # First, sum up kW pieces for each month.
    df3 = df2.query('units == "kW"').groupby(['site_id', 'fiscal_year', 'fiscal_mo']).sum()
    df3 = pd.pivot_table(df3.reset_index(), index='site_id', values='usage', aggfunc=[np.mean, np.max])
    df3.columns = ['electricity_kw_average', 'electricity_kw_max']

    # Add into Final Frame
    df_final = pd.concat([df_final, df3], axis=1, sort=True)

    # Add in Square footage info
    df_bldg = ut.building_info_df()[['sq_ft']]

    # Add into Final Frame.  I do a merge here so as not to bring
    # in buildings from the building info spreadsheet that are not in this
    # dataset; this dataset has been restricted to one year.
    df_final = pd.merge(df_final, df_bldg, how='left', left_index=True, right_index=True)

    # Build a DataFrame that has monthly degree days for each site/year/month
    # combination.
    combos = set(zip(df1.site_id, df1.fiscal_year, df1.fiscal_mo))
    df_dd = pd.DataFrame(data=list(combos), columns=['site_id', 'fiscal_year', 'fiscal_mo'])
    ut.add_degree_days_col(df_dd)

    # Add up the degree days by site (we've already filtered down to one year or less
    # of data.)
    dd_series = df_dd.groupby('site_id').sum()['degree_days']

    # Put in final DataFrame
    df_final = pd.concat([df_final, dd_series], axis=1, sort=True)

    # Add in a column that gives the number of months present for each site
    # in this year.  Then filter down to just the sites that have 12 months
    # of data.
    df_final.reset_index(inplace=True)
    df_final['fiscal_year'] = last_complete_year
    df_final.set_index(['site_id', 'fiscal_year'], inplace=True)
    df_final = bu.add_month_count_column_by_site(df_final, df2)
    df_final = df_final.query('month_count==12').copy()
    df_final.reset_index(inplace=True)
    df_final.set_index('site_id', inplace=True)

    # Calculate per square foot values for each building.
    df_final['eui'] = df_final.total_mmbtu * 1e3 / df_final.sq_ft
    df_final['eci'] = df_final.total_energy_cost / df_final.sq_ft
    df_final['specific_eui'] = df_final.total_heat_mmbtu * 1e6 / df_final.sq_ft / df_final.degree_days

    # Save this to a spreadsheet, if it has not already been saved
#    fn = 'output/extra_data/site_summary_FY{}.xlsx'.format(last_complete_year)
#    if not os.path.exists(fn):
#        with pd.ExcelWriter(fn) as excel_writer:
#            df_final.to_excel(excel_writer, sheet_name='Sites')

    # Get the totals across all buildings
    totals_all_bldgs = df_final.sum()

    # Total Degree-Days are not relevant
    totals_all_bldgs.drop(['degree_days'], inplace=True)

    # Only use the set of buildings that have some energy use and non-zero
    # square footage to determine EUI's and ECI's
    energy_bldgs = df_final.query("total_mmbtu > 0 and sq_ft > 0")

    # Get total square feet, energy use, and energy cost for these buildings
    # and calculate EUI and ECI
    sq_ft_energy_bldgs = energy_bldgs.sq_ft.sum()
    energy_in_energy_bldgs = energy_bldgs.total_mmbtu.sum()
    energy_cost_in_energy_bldgs = energy_bldgs.total_energy_cost.sum()
    totals_all_bldgs['eui'] = energy_in_energy_bldgs * 1e3 / sq_ft_energy_bldgs
    totals_all_bldgs['eci'] = energy_cost_in_energy_bldgs / sq_ft_energy_bldgs

    # For calculating heating specific EUI, further filter the set of
    # buildings down to those that have heating fuel use.
    # Get separate square footage total and weighted average degree-day for these.
    heat_bldgs = energy_bldgs.query("total_heat_mmbtu > 0")
    heat_bldgs_sq_ft = heat_bldgs.sq_ft.sum()
    heat_bldgs_heat_mmbtu = heat_bldgs.total_heat_mmbtu.sum()
    heat_bldgs_degree_days = (heat_bldgs.total_heat_mmbtu * heat_bldgs.degree_days).sum() / heat_bldgs.total_heat_mmbtu.sum()
    totals_all_bldgs['specific_eui'] = heat_bldgs_heat_mmbtu * 1e6 / heat_bldgs_sq_ft / heat_bldgs_degree_days

    # calculate a rank DataFrame
    df_rank = pd.DataFrame()
    for col in df_final.columns:
        df_rank[col] = df_final[col].rank(ascending=False)

    if site in df_final.index:
        # The site exists in the DataFrame
        site_info = df_final.loc[site]
        site_pct = site_info / totals_all_bldgs
        site_rank = df_rank.loc[site]
    else:
        # Site is not there, probabaly because not present in this year.
        # Make variables with NaN values for all elements.
        site_info = df_final.iloc[0].copy()   # Just grab the first row to start with
        site_info[:] = np.NaN                 # Put
        site_pct = site_info.copy()
        site_rank = site_info.copy()

    # Make a final dictioary to hold all the results for this table
    tbl2_data = {
        'fiscal_year': 'FY {}'.format(last_complete_year),
        'bldg': site_info.to_dict(),
        'all': totals_all_bldgs.to_dict(),
        'pct': site_pct.to_dict(),
        'rank': site_rank.to_dict()
    }
    template_data['energy_index_comparison']['details_table'] = tbl2_data

    # -------------- Energy Comparison Graphs ---------------

    # Filter down to only services that are energy services.
    energy_services = bu.missing_energy_services([])
    df4 = df.query('service_type==@energy_services').copy()

    # Sum Energy Costs and Usage
    df5 = pd.pivot_table(df4, index=['site_id', 'fiscal_year'], values=['cost', 'mmbtu'], aggfunc=np.sum)

    # Add a column showing number of months present in each fiscal year.
    df5 = bu.add_month_count_column_by_site(df5, df4)

    # Create an Electric MMBtu column so it can be subtracted from total to determine
    # Heat MMBtu.
    dfe = df4.query("service_type=='Electricity'").groupby(['site_id', 'fiscal_year']).sum()[['mmbtu']]
    dfe.rename(columns={'mmbtu': 'elec_mmbtu'}, inplace = True)
    df5 = df5.merge(dfe, how='left', left_index=True, right_index=True)
    df5['elec_mmbtu'] = df5['elec_mmbtu'].fillna(0.0)
    df5['heat_mmbtu'] = df5.mmbtu - df5.elec_mmbtu

    # Add in degree-days:
    # Create a DataFrame with site, year, month and degree-days, but only one row
    # for each site/year/month combo.
    dfd = df4[['site_id', 'fiscal_year', 'fiscal_mo']].copy()
    dfd.drop_duplicates(inplace=True)
    ut.add_degree_days_col(dfd)

    # Use the agg function below so that a NaN will be returned for the year
    # if any monthly values are NaN
    dfd = dfd.groupby(['site_id', 'fiscal_year']).agg({'degree_days': lambda x: np.sum(x.values)})[['degree_days']]
    df5 = df5.merge(dfd, how='left', left_index=True, right_index=True)

    # Add in some needed building info like square footage, primary function 
    # and building category.
    df_bldg = ut.building_info_df()

    # Shrink to just the needed fields and remove index.
    # Also, fill blank values with 'Unknown'.
    df_info = df_bldg[['sq_ft', 'site_category', 'primary_func']].copy().reset_index()
    df_info['site_category'] = df_info.site_category.fillna('Unknown')
    df_info['primary_func'] = df_info.primary_func.fillna('Unknown Type')

    # Also Remove the index from df5 and merge in building info
    df5.reset_index(inplace=True)
    df5 = df5.merge(df_info, how='left')

    # Now calculate per square foot energy measures
    df5['eui'] = df5.mmbtu * 1e3 / df5.sq_ft
    df5['eci'] = df5.cost / df5.sq_ft
    df5['specific_eui'] = df5.heat_mmbtu * 1e6 / df5.degree_days / df5.sq_ft

    # Restrict to full years
    df5 = df5.query("month_count == 12").copy()

    # Make all of the comparison graphs
    g1_fn, g1_url = gu.graph_filename_url(site, 'eci_func')
    gu.building_type_comparison_graph(df5, 'eci', site, g1_fn)

    g2_fn, g2_url = gu.graph_filename_url(site, 'eci_owner')
    gu.building_owner_comparison_graph(df5, 'eci', site, g2_fn)
    
    g3_fn, g3_url = gu.graph_filename_url(site, 'eui_func')
    gu.building_type_comparison_graph(df5, 'eui', site, g3_fn)

    g4_fn, g4_url = gu.graph_filename_url(site, 'eui_owner')
    gu.building_owner_comparison_graph(df5, 'eui', site, g4_fn)

    g5_fn, g5_url = gu.graph_filename_url(site, 'speui_func')
    gu.building_type_comparison_graph(df5, 'specific_eui', site, g5_fn)

    g6_fn, g6_url = gu.graph_filename_url(site, 'speui_owner')
    gu.building_owner_comparison_graph(df5, 'specific_eui', site, g6_fn)

    template_data['energy_index_comparison']['graphs'] = [
        g1_url, g2_url, g3_url, g4_url, g5_url, g6_url
    ]

    return template_data

# ------------------ Utility Cost Overview Report ----------------------

def utility_cost_report(site, df, ut):
    """As well as return the template data, this function returns a utility cost
    DataFrame that is needed in the Heating Cost Analysis Report.
    """

    # From the main DataFrame, get only the rows for this site, and only get
    # the needed columns for this analysis
    df1 = df.query('site_id == @site')[['service_type', 'fiscal_year', 'fiscal_mo', 'cost']]

    # Summarize cost by fiscal year and service type.
    df2 = pd.pivot_table(
        df1,
        values='cost',
        index=['fiscal_year'],
        columns=['service_type'],
        aggfunc=np.sum
    )

    # Add in columns for the missing services
    missing_services = bu.missing_services(df2.columns)
    bu.add_columns(df2, missing_services)

    # Add a Total column that sums the other columns
    df2['total'] = df2.sum(axis=1)

    # Add a percent change column
    df2['pct_change'] = df2.total.pct_change()

    # Add in degree days
    months_present = bu.months_present(df1)
    deg_days = ut.degree_days_yearly(months_present, site)
    df2['hdd'] = deg_days

    # Add in a column to show the numbers of months present for each year
    # This will help to identify partial years.
    bu.add_month_count_column(df2, df1)

    # trim out the partial years
    if len(df2):
        df2 = df2.query("month_count == 12").copy()

    # Reverse the DataFrame
    df2.sort_index(ascending=False, inplace=True)

    # Reset the index so the fiscal year column can be passed to the graphing utility
    reset_df2 = df2.reset_index()

    # Save a copy of this DataFrame to return for use in the
    # Heating Cost Analysis Report
    df_utility_cost = reset_df2.copy()

    # Get appropriate file names and URLs for the graph
    g1_fn, g1_url = gu.graph_filename_url(site, 'util_cost_ovw_g1')

    # make the area cost distribution graph
    utility_list = bu.all_services.copy()
    gu.area_cost_distribution(reset_df2, 'fiscal_year', utility_list, g1_fn);

    # make the stacked bar graph
    g2_fn, g2_url = gu.graph_filename_url(site, 'util_cost_ovw_g2')
    gu.create_stacked_bar(reset_df2, 'fiscal_year', utility_list, 'Utility Cost ($)', "Annual Cost by Utility Type",g2_fn)

    # Put results into the final dictionary that will be passed to the Template.
    # A function is used to convert the DataFrame into a list of dictionaries.
    template_data = dict(
        utility_cost_overview = dict(
            graphs=[g1_url, g2_url],
            table={'rows': bu.df_to_dictionaries(df2)}
        )
    )

    return template_data, df_utility_cost

# -------------------- Energy Use and Cost Reports -----------------------

def energy_use_cost_reports(site, df, ut, df_utility_cost):
    """This does both the Energy Usage report and the Energy Cost & Usage
    Pie charts.
    'df_utility_cost' is a summary utility cost DataFrame from the prior
         function.
    As well as returnin the template data, this function returns a summary
    energy usage dataframe.
    """

    # From the main DataFrame, get only the rows for this site, and only get
    # the needed columns for this analysis
    usage_df1 = df.query('site_id == @site')[['service_type', 'fiscal_year', 'fiscal_mo', 'mmbtu']]

    # Total mmbtu by service type and year.
    usage_df2 = pd.pivot_table(
        usage_df1,
        values='mmbtu',
        index=['fiscal_year'],
        columns=['service_type'],
        aggfunc=np.sum
    )

    # drop non-energy columns
    non_energy_servics = list(set(bu.all_services) - set(bu.all_energy_services))
    usage_df2 = usage_df2[usage_df2.columns.difference(non_energy_servics)]

    # Add in columns for the missing services
    missing_services = bu.missing_energy_services(usage_df2.columns)
    bu.add_columns(usage_df2, missing_services)

    # Add a Total column that sums the other columns
    usage_df2['total_energy'] = usage_df2.sum(axis=1)
    cols = ['{}_mmbtu'.format(col) for col in usage_df2.columns]
    usage_df2.columns = cols

    # Create a list of columns to loop through and calculate percent total energy
    usage_cols = list(usage_df2.columns.values)
    usage_cols.remove('total_energy_mmbtu')

    for col in usage_cols:
        col_name = col.split('_mmbtu')[0] + "_pct"
        usage_df2[col_name] = usage_df2[col] / usage_df2.total_energy_mmbtu

    # Add in degree days
    months_present = bu.months_present(usage_df1)
    deg_days = ut.degree_days_yearly(months_present, site)
    usage_df2['hdd'] = deg_days

    # Add in a column to show the numbers of months present for each year
    # This will help to identify partial years.
    mo_count = bu.month_count(months_present)
    usage_df2['month_count'] = mo_count

    # Calculate total heat energy and normalized heating usage
    usage_df2['total_heat_mmbtu'] = usage_df2.total_energy_mmbtu - usage_df2.electricity_mmbtu
    usage_df2['total_specific_heat'] = usage_df2.total_heat_mmbtu * 1000 / usage_df2.hdd
    usage_df2 = usage_df2.query("month_count == 12").copy()

    # Reverse the DataFrame
    usage_df2.sort_index(ascending=False, inplace=True)
    usage_df2 = usage_df2.drop('month_count', axis=1)

    # --- Create Energy Usage Overview Graphs

    # Reset the index so the fiscal year column can be passed to the graphing function
    reset_usage_df2 = usage_df2.reset_index()

    p4g2_filename, p4g2_url = gu.graph_filename_url(site, 'energy_usage_ovw_g2')

    # Create the area graph
    gu.area_use_distribution(reset_usage_df2, 'fiscal_year', usage_cols, p4g2_filename)

    # The stacked bar graph
    p4g1_filename, p4g1_url = gu.graph_filename_url(site, 'energy_usage_ovw_g1')
    gu.energy_use_stacked_bar(reset_usage_df2, 'fiscal_year', usage_cols, p4g1_filename)

    # Convert df to dictionary
    energy_use_overview_rows = bu.df_to_dictionaries(usage_df2)

    # Put data and graphs into a dictionary
    template_data = dict(
        energy_usage_overview = dict(
            graphs=[p4g1_url, p4g2_url],
            table={'rows': energy_use_overview_rows}
        )
    )

    # Make a utility list to include only energy-related columns
    utility_list = bu.all_energy_services.copy()

    pie_urls = gu.usage_pie_charts(usage_df2.fillna(0.0), usage_cols, 1, 'energy_usage_pie', site)

    # Make the other graphs and append the URLs
    df_ut_cost = df_utility_cost.set_index('fiscal_year')  # need fiscal_year index for graphs
    pie_urls += gu.usage_pie_charts(df_ut_cost.fillna(0.0),
                                    utility_list,
                                    2,
                                    'energy_cost_pie',
                                    site)

    # Add pie charts to template dictionary
    template_data['energy_cost_usage'] = dict(graphs=pie_urls)

    return template_data, usage_df2

# -------------------- Electrical Usage and Cost Reports  -------------------------

def electrical_usage_and_cost_reports(site, df):
    """This does both the Electrical Usage and Electrical
    Cost reports."""

    site_df = df.query("site_id == @site")

    electric_df = site_df.query("units == 'kWh' or units == 'kW'")
    if 'electricity' in site_df.service_type.unique() and site_df.query("service_type == 'electricity'")['usage'].sum(axis=0) > 0:
        # only look at elecricity records
        electric_pivot_monthly = pd.pivot_table(electric_df,
                                    index=['fiscal_year', 'fiscal_mo'],
                                    columns=['units'],
                                    values='usage',
                                    aggfunc=np.sum)
    else:
        # Create an empty dataframe with the correct index
        electric_pivot_monthly = site_df.groupby(['fiscal_year', 'fiscal_mo']).mean()[[]]

    # Add in missing electricity columns and fill them with zeros
    electric_pivot_monthly = bu.add_missing_columns(electric_pivot_monthly, ['kWh', 'kW'])
    electric_pivot_monthly.kW.fillna(0.0)
    electric_pivot_monthly.kWh.fillna(0.0)

    # Do a month count for the elecricity bills
    elec_months_present = bu.months_present(electric_pivot_monthly.reset_index())
    elec_mo_count = bu.month_count(elec_months_present)
    elec_mo_count_df = pd.DataFrame(elec_mo_count)
    elec_mo_count_df.index.name = 'fiscal_year'

    if 'kWh' in site_df.units.unique() or 'kW' in site_df.units.unique():
        electric_pivot_annual = pd.pivot_table(electric_df,
                                               index=['fiscal_year'],
                                               columns=['units'],
                                               values='usage',
                                               aggfunc=np.sum
                                              )
    else:
        # Create an empty dataframe with the correct index
        electric_pivot_annual = site_df.groupby(['fiscal_year']).mean()[[]]

    electric_pivot_annual = bu.add_missing_columns(electric_pivot_annual, ['kWh', 'kW'])
    electric_use_annual = electric_pivot_annual[['kWh']]
    electric_use_annual = electric_use_annual.rename(columns={'kWh':'ann_electric_usage_kWh'})

    # Get average annual demand usage
    electric_demand_avg = electric_pivot_monthly.groupby(['fiscal_year']).mean()
    electric_demand_avg = electric_demand_avg[['kW']]
    electric_demand_avg = electric_demand_avg.rename(columns={'kW': 'avg_demand_kW'})

    # Find annual maximum demand usage
    electric_demand_max = electric_pivot_monthly.groupby(['fiscal_year']).max()
    electric_demand_max = electric_demand_max[['kW']]
    electric_demand_max = electric_demand_max.rename(columns={'kW': 'max_demand_kW'})

    # Combine dataframes
    electric_demand_join = pd.merge(electric_demand_max, electric_demand_avg, how='outer', left_index=True, right_index=True)
    annual_electric_data = pd.merge(electric_demand_join, electric_use_annual, how='outer', left_index=True, right_index=True)

    # Add percent change columns
    annual_electric_data['usage_pct_change'] = annual_electric_data.ann_electric_usage_kWh.pct_change()
    annual_electric_data['avg_demand_pct_change'] = annual_electric_data.avg_demand_kW.pct_change()
    annual_electric_data['max_demand_pct_change'] = annual_electric_data.max_demand_kW.pct_change()
    annual_electric_data = annual_electric_data.rename(columns={'avg_demand_kW': 'Average kW',
                                                               'ann_electric_usage_kWh': 'Total kWh'})
    annual_electric_data = pd.merge(annual_electric_data, elec_mo_count_df, left_index=True, right_index=True, how='left')
    annual_electric_data = annual_electric_data.query("month == 12")
    annual_electric_data = annual_electric_data.sort_index(ascending=False)
    annual_electric_data = annual_electric_data.rename(columns={'max_demand_kW':'kw_max',
                                                               'Average kW':'kw_avg',
                                                               'Total kWh':'kwh',
                                                               'usage_pct_change':'kwh_pct_change',
                                                               'avg_demand_pct_change':'kw_avg_pct_change',
                                                               'max_demand_pct_change':'kw_max_pct_change'})
    annual_electric_data = annual_electric_data.drop('month', axis=1)

    # ---- Create Electrical Usage Analysis Graphs - Page 6

    # Axes labels
    ylabel1 = 'Electricity Usage [kWh]'
    ylabel2 = 'Electricity Demand [kW]'

    p6g1_filename, p6g1_url = gu.graph_filename_url(site, "electricity_usage_g1")
    gu.stacked_bar_with_line(annual_electric_data.reset_index(), 'fiscal_year', ['kwh'], 'kw_avg',
                          ylabel1, ylabel2, "Annual Electricity Usage and Demand", p6g1_filename)


    p6g2_filename, p6g2_url = gu.graph_filename_url(site, "electricity_usage_g2")
    gu.create_monthly_profile(electric_pivot_monthly, 'kWh', 'Monthly Electricity Usage Profile [kWh]', 'blue',
                             "Monthly Electricity Usage Profile by Fiscal Year",p6g2_filename)

    # Convert df to dictionary
    electric_use_rows = bu.df_to_dictionaries(annual_electric_data)

    # Put data and graphs in a dictionary
    template_data = dict(
        electrical_usage_analysis = dict(
            graphs=[p6g1_url, p6g2_url],
            table={'rows': electric_use_rows}
        )
    )

    # only look at elecricity records
    electric_cost_df = site_df.query("service_type == 'electricity'").copy()

    # Costs don't always have units, so split the data into demand charges and usage charges (which includes other charges)
    electric_cost_df['cost_categories'] = np.where(electric_cost_df.item_desc.isin(['KW Charge', 'On peak demand', 'Demand Charge']),
                                                   'demand_cost', 'usage_cost')

    if 'electricity' in site_df.service_type.unique():
        # Sum costs by demand and usage
        electric_annual_cost = pd.pivot_table(electric_cost_df,
                                               index=['fiscal_year'],
                                               columns=['cost_categories'],
                                               values='cost',
                                               aggfunc=np.sum
                                              )
    else:
        electric_annual_cost = site_df.groupby(['fiscal_year']).mean()[[]]

    electric_annual_cost = bu.add_missing_columns(electric_annual_cost, ['demand_cost', 'usage_cost'] ,0.0)

    # Create a total column
    electric_annual_cost['Total Cost'] = electric_annual_cost[['demand_cost', 'usage_cost']].sum(axis=1)

    # Add percent change columns
    electric_annual_cost['usage_cost_pct_change'] = electric_annual_cost.usage_cost.pct_change()
    electric_annual_cost['demand_cost_pct_change'] = electric_annual_cost.demand_cost.pct_change()
    electric_annual_cost['total_cost_pct_change'] = electric_annual_cost['Total Cost'].pct_change()

    # Left join the cost data to the annual electric data, which only shows complete years
    electric_use_and_cost = pd.merge(annual_electric_data, electric_annual_cost, left_index=True, right_index=True, how='left')
    electric_use_and_cost = electric_use_and_cost.sort_index(ascending=False)
    electric_use_and_cost = electric_use_and_cost.drop(['kw_max', 'kw_max_pct_change'], axis=1)
    electric_use_and_cost = electric_use_and_cost.rename(columns={'demand_cost':'kw_avg_cost',
                                                                  'usage_cost':'kwh_cost',
                                                                  'Total Cost':'total_cost',
                                                                  'usage_cost_pct_change':'kwh_cost_pct_change',
                                                                  'demand_cost_pct_change':'kw_avg_cost_pct_change'
                                                                 })
    # --- Create Electrical Cost Analysis Graphs

    p7g1_filename, p7g1_url = gu.graph_filename_url(site, "electrical_cost_g1")

    renamed_use_and_cost = electric_use_and_cost.rename(columns={'kwh_cost':'Electricity Usage Cost [$]',
                                                                'kw_avg_cost':'Electricity Demand Cost [$]'})
    gu.create_stacked_bar(renamed_use_and_cost.reset_index(), 'fiscal_year', ['Electricity Usage Cost [$]',
                                                                              'Electricity Demand Cost [$]'],
                          'Electricity Cost [$]', "Annual Electricity Usage and Demand Costs", p7g1_filename)

    # Create Monthly Profile of Electricity Demand
    p7g2_filename, p7g2_url = gu.graph_filename_url(site, "electrical_cost_g2")
    gu.create_monthly_profile(electric_pivot_monthly, 'kW', 'Monthly Electricity Demand Profile [kW]', 'blue',
                              "Monthly Electricity Demand Profile by Fiscal Year",p7g2_filename)

    # Convert df to dictionary
    electric_cost_rows = bu.df_to_dictionaries(electric_use_and_cost)

    # Add data and graphs to main dictionary
    template_data['electrical_cost_analysis'] = dict(
        graphs=[p7g1_url, p7g2_url],
        table={'rows': electric_cost_rows},
    )

    return template_data

# --------------------Heating Usage and Cost Reports ------------------------
def heating_usage_cost_reports(site, df, ut, df_utility_cost, df_usage):
    '''This produces both the Heating Usage and the Heating Cost
    reports.
    'df_utility_cost': The utility cost DataFrame produced in the
    utility_cost_report function above.
    'df_usage': A summary energy usage DataFrame produced in the prior
    energy_use_cost_reports function.
    '''

    heat_service_mmbtu_list = []
    for heat_service in bu.all_heat_services:
        heat_service_mmbtu_list.append(heat_service + '_mmbtu')

    keep_cols_list = heat_service_mmbtu_list + ['hdd', 'total_heat_mmbtu']

    heating_usage = df_usage[keep_cols_list].copy()

    # Add in percent change columns
    # First sort so the percent change column is correct and then re-sort the other direction
    heating_usage.sort_index(ascending=True, inplace=True)
    for heating_service in heat_service_mmbtu_list:
        new_col_name = heating_service.split('_mmbtu')[0] + '_pct_change'
        heating_usage[new_col_name] = heating_usage[heating_service].pct_change()
    heating_usage['total_heat_pct_change'] = heating_usage.total_heat_mmbtu.pct_change()
    # Now reset the sorting
    heating_usage.sort_index(ascending=False, inplace=True)

    # Get the number of gallons, ccf, and cords of wood by converting MMBTUs using the supplied conversions
    # This is hard-coded because I couldn't figure out how to do it more generically
    heating_usage['fuel_oil_usage'] = heating_usage.fuel_oil_mmbtu * 1000000 / ut.service_category_info('fuel_oil')[1]
    heating_usage['natural_gas_usage'] = heating_usage.natural_gas_mmbtu * 1000000 / ut.service_category_info('natural_gas')[1]
    heating_usage['propane_usage'] = heating_usage.propane_mmbtu * 1000000 / ut.service_category_info('propane')[1]
    heating_usage['wood_usage'] = heating_usage.wood_mmbtu * 1000000 / ut.service_category_info('wood')[1]
    heating_usage['coal_usage'] = heating_usage.coal_mmbtu * 1000000 / ut.service_category_info('coal')[1]

    # ----- Create Heating Usage Analysis Graphs

    p8g1_filename, p8g1_url = gu.graph_filename_url(site, "heating_usage_g1")
    gu.stacked_bar_with_line(heating_usage.reset_index(), 'fiscal_year', heat_service_mmbtu_list, 'hdd',
                            'Heating Fuel Usage [MMBTU/yr]', 'Heating Degree Days [Base 65F]',
                             "Annual Heating Energy Use and Degree Day Comparison", p8g1_filename)

    # --- Create Monthly Heating Usage dataframe for graph

    # From the main DataFrame, get only the rows for this site, and only get
    # the needed columns for this analysis
    usage_df1 = df.query('site_id == @site')[['service_type', 'fiscal_year', 'fiscal_mo', 'mmbtu']]
    monthly_heating = pd.pivot_table(usage_df1,
                                    values='mmbtu',
                                    index=['fiscal_year', 'fiscal_mo'],
                                    columns=['service_type'],
                                    aggfunc=np.sum
                                    )

    # Add in columns for the missing energy services
    missing_services = bu.missing_energy_services(monthly_heating.columns)
    bu.add_columns(monthly_heating, missing_services)

    # Use only heat services
    monthly_heating = monthly_heating[bu.all_heat_services]

    # Create a total heating column
    monthly_heating['total_heating_energy'] = monthly_heating.sum(axis=1)

    p8g2_filename, p8g2_url = gu.graph_filename_url(site, "heating_usage_g2")
    gu.create_monthly_profile(monthly_heating, 'total_heating_energy', "Monthly Heating Energy Profile [MMBTU]", 'red',
                              "Monthly Heating Energy Usage Profile by Fiscal Year", p8g2_filename)

    # Convert df to dictionary
    heating_use_rows = bu.df_to_dictionaries(heating_usage)

    # Add data and graphs to a dictionary
    template_data = dict(
        heating_usage_analysis = dict(
            graphs=[p8g1_url, p8g2_url],
            table={'rows': heating_use_rows}
        )
    )

    # Using the Utility Cost DataFrame passed in as a parameter,
    # Put DataFrame back into ascending order, as we need to calculate
    # a percent change column.
    # Index is NOT Years
    df_utility_cost.sort_values('fiscal_year', ascending=True, inplace=True)

    # Make a total heat cost column and it's percent change
    df_utility_cost['total_heat_cost'] = df_utility_cost[bu.all_heat_services].sum(axis=1)
    df_utility_cost['total_heat_cost_pct_change'] = df_utility_cost.total_heat_cost.pct_change()

    # Now back in descending order
    df_utility_cost.sort_values('fiscal_year', ascending=False, inplace=True)

    cols_to_keep = bu.all_heat_services + ['fiscal_year', 'total_heat_cost','total_heat_cost_pct_change']

    # Use only necessary columns
    heating_cost = df_utility_cost[cols_to_keep]

    cost_cols = [col + "_cost" for col in bu.all_heat_services]
    cost_col_dict = dict(zip(bu.all_heat_services, cost_cols))

    # Change column names so they aren't the same as the heating usage dataframe
    heating_cost = heating_cost.rename(columns=cost_col_dict)

    # Combine the heating cost and heating use dataframes
    heating_cost_and_use = pd.merge(heating_cost, heating_usage, left_on='fiscal_year', right_index=True, how='right')

    # Put DataFrame in ascending order to calculate percent change
    heating_cost_and_use.sort_values('fiscal_year', ascending=True, inplace=True)

    # This will be used to shorten final dataframe
    final_cost_col_list = list(cost_cols)

    # Create percent change columns
    for col in cost_cols:
        new_col = col.split('_cost')[0] + '_pct_change'
        heating_cost_and_use[new_col] = heating_cost_and_use[col].pct_change()
        final_cost_col_list.append(new_col)

    # Back to descending order
    heating_cost_and_use.sort_values('fiscal_year', ascending=False, inplace=True)

    # Create unit cost columns
    for col in cost_cols:
        n_col = col.split('_cost')[0] + '_unit_cost'
        mmbtu_col = col.split('_cost')[0] + '_mmbtu'
        heating_cost_and_use[n_col] = heating_cost_and_use[col] / heating_cost_and_use[mmbtu_col]
        final_cost_col_list.append(n_col)

    heating_cost_and_use['building_heat_unit_cost'] = heating_cost_and_use.total_heat_cost / heating_cost_and_use.total_heat_mmbtu

    # Remove all columns not needed for the Heating Cost Analysis Table
    final_cost_col_list = final_cost_col_list + ['fiscal_year','building_heat_unit_cost',
                                                 'total_heat_cost','total_heat_cost_pct_change']

    heating_cost_and_use = heating_cost_and_use[final_cost_col_list]

    # ---- Create DataFrame with the Monthly Average Price Per MMBTU for All Sites

    # Filter out natural gas customer charges as the unit cost goes to infinity if there is a charge but no use
    df_no_gas_cust_charges = df.drop(df[(df['service_type'] == 'natural_gas') & (df['units'] != 'CCF')].index)

    # Filter out records with zero usage, which correspond to things like customer charges, etc.
    nonzero_usage = df_no_gas_cust_charges.query("usage > 0")

    nonzero_usage = nonzero_usage.query("mmbtu > 0")

    # Filter out zero cost or less records (these are related to waste oil)
    nonzero_usage = nonzero_usage.query("cost > 0")

    # Get the total fuel cost and usage for all buildings by year and month
    grouped_nonzero_usage = nonzero_usage.groupby(['service_type', 'fiscal_year', 'fiscal_mo']).sum()

    # Divide the total cost for all building by the total usage for all buildings so that the average is weighted correctly
    grouped_nonzero_usage['avg_price_per_mmbtu'] = grouped_nonzero_usage.cost / grouped_nonzero_usage.mmbtu

    # Get only the desired outcome, price per million BTU for each fuel type, and the number of calendar months it is based on
    # i.e. the number of months of bills for each fuel for all buildings for that particular month.
    grouped_nonzero_usage = grouped_nonzero_usage[['avg_price_per_mmbtu', 'cal_mo']]

    # Drop electricity from the dataframe.
    grouped_nonzero_usage = grouped_nonzero_usage.reset_index()
    grouped_nonzero_heatfuel_use = grouped_nonzero_usage.query("service_type != 'Electricity'")

    # Create a column for each service type
    grouped_nonzero_heatfuel_use = pd.pivot_table(grouped_nonzero_heatfuel_use,
                                                  values='avg_price_per_mmbtu',
                                                  index=['fiscal_year', 'fiscal_mo'],
                                                  columns='service_type'
                                                    )
    grouped_nonzero_heatfuel_use = grouped_nonzero_heatfuel_use.reset_index()

    # --- Monthly Cost Per MMBTU: Data and Graphs

    # Exclude other charges from the natural gas costs.  This is because the unit costs for natural gas go to infinity
    # when there is zero usage but a customer charge
    cost_df1 = df.drop(df[(df['service_type'] == 'natural_gas') & (df['units'] != 'CCF')].index)

    # Create cost dataframe for given site from processed data
    cost_df1 = cost_df1.query('site_id == @site')[['service_type', 'fiscal_year', 'fiscal_mo', 'cost']]

    # Split out by service type
    monthly_heating_cost = pd.pivot_table(cost_df1,
                                    values='cost',
                                    index=['fiscal_year', 'fiscal_mo'],
                                    columns=['service_type'],
                                    aggfunc=np.sum
                                    )

    # Add in columns for the missing energy services
    missing_services = bu.missing_energy_services(monthly_heating_cost.columns)
    bu.add_columns(monthly_heating_cost, missing_services)

    monthly_heating_cost = monthly_heating_cost[bu.all_heat_services]

    # Create a total heating column
    monthly_heating_cost['total_heating_cost'] = monthly_heating_cost.sum(axis=1)

    monthly_heating_cost = monthly_heating_cost.rename(columns=cost_col_dict)

    monthly_heat_energy_and_use = pd.merge(monthly_heating_cost, monthly_heating, left_index=True, right_index=True, how='outer')

    # Create unit cost columns in $ / MMBTU for each fuel type
    for col in cost_cols:
        n_col_name = col.split('_cost')[0] + "_unit_cost"
        use_col_name = col.split('_cost')[0]
        monthly_heat_energy_and_use[n_col_name] = monthly_heat_energy_and_use[col] / monthly_heat_energy_and_use[use_col_name]

    monthly_heat_energy_and_use['building_unit_cost'] = monthly_heat_energy_and_use.total_heating_cost / monthly_heat_energy_and_use.total_heating_energy

    # Reset the index for easier processing
    monthly_heat_energy_and_use = monthly_heat_energy_and_use.reset_index()

    # Add in unit costs for fuels that are currently blank

    # Get only columns that exist in the dataframe
    available_service_list = list(grouped_nonzero_heatfuel_use.columns.values)

    heat_services_in_grouped_df = list(set(bu.all_heat_services) & set(available_service_list))

    unit_cost_cols = [col + "_unit_cost" for col in heat_services_in_grouped_df]
    service_types = [col + "_avg_unit_cost" for col in heat_services_in_grouped_df]

    unit_cost_dict = dict(zip(unit_cost_cols,service_types))


    # Add in average unit costs calculated from all sites for each month
    monthly_heat_energy_and_use = pd.merge(monthly_heat_energy_and_use, grouped_nonzero_heatfuel_use,
                                           left_on=['fiscal_year', 'fiscal_mo'], right_on=['fiscal_year', 'fiscal_mo'],
                                          how='left', suffixes=('', '_avg_unit_cost'))

    # Check each column to see if it is NaN (identified when the value does not equal itself) and if it is, fill with the average
    # price per MMBTU taken from all sites
    for col, service in unit_cost_dict.items():
        monthly_heat_energy_and_use[col] = np.where(monthly_heat_energy_and_use[col] != monthly_heat_energy_and_use[col],
                                                   monthly_heat_energy_and_use[service],
                                                   monthly_heat_energy_and_use[col])

    # Add calendar year and month columns
    cal_year = []
    cal_mo = []
    for fiscal_year, fiscal_mo in zip(monthly_heat_energy_and_use.fiscal_year, monthly_heat_energy_and_use.fiscal_mo):
        CalYear, CalMo = bu.fiscal_to_calendar(fiscal_year, fiscal_mo)
        cal_year.append(CalYear)
        cal_mo.append(CalMo)
    monthly_heat_energy_and_use['calendar_year'] = cal_year
    monthly_heat_energy_and_use['calendar_mo'] = cal_mo

    # Create a date column using the calendar year and month to pass to the graphing function

    def get_date(row):
        return datetime.date(year=row['calendar_year'], month=row['calendar_mo'], day=1)

    monthly_heat_energy_and_use['date'] = monthly_heat_energy_and_use[['calendar_year','calendar_mo']].apply(get_date, axis=1)

    p9g1_filename, p9g1_url = gu.graph_filename_url(site, "heating_cost_g1")
    gu.fuel_price_comparison_graph(monthly_heat_energy_and_use, 'date', unit_cost_cols, 'building_unit_cost', p9g1_filename)

    # --- Realized Savings from Fuel Switching: Page 9, Graph 2

    # Create an indicator for whether a given heating fuel is available for the facility.  This is done by checking the use for all
    # months- if it is zero, then that building doesn't have the option to use that type of fuel.
    for col in bu.all_heat_services:
        new_col_name = col + "_available"
        monthly_heat_energy_and_use[new_col_name] = np.where(monthly_heat_energy_and_use[col].sum() == 0, 0, 1)

    # Calculate what it would have cost if the building used only one fuel type
    available_cols = []
    unit_cost_cols_2 = []
    for col in bu.all_heat_services:
        available_cols.append(col + "_available")
        unit_cost_cols_2.append(col + "_unit_cost")
    available_dict = dict(zip(unit_cost_cols_2, available_cols))
    hypothetical_cost_cols = []

    for unit_cost, avail_col in available_dict.items():
        new_col_name = unit_cost + "_hypothetical"
        hypothetical_cost_cols.append(new_col_name)
        monthly_heat_energy_and_use[new_col_name] = monthly_heat_energy_and_use[unit_cost] * monthly_heat_energy_and_use.total_heating_energy * monthly_heat_energy_and_use[avail_col]

    # Calculate the monthly savings to the building by not using the most expensive available fuel entirely
    monthly_heat_energy_and_use['fuel_switching_savings'] = monthly_heat_energy_and_use[hypothetical_cost_cols].max(axis=1) - monthly_heat_energy_and_use.total_heating_cost

    # Sort dataframe to calculate cumulative value
    monthly_heat_energy_and_use = monthly_heat_energy_and_use.sort_values(by='date', ascending=True)

    # Calculate cumulative value
    monthly_heat_energy_and_use['cumulative_fuel_switching_savings'] = np.cumsum(monthly_heat_energy_and_use.fuel_switching_savings)

    p9g2_filename, p9g2_url = gu.graph_filename_url(site, "heating_cost_g2")
    gu.create_monthly_line_graph(monthly_heat_energy_and_use, 'date', 'cumulative_fuel_switching_savings',
                                'Cumulative Fuel Switching Savings Realized [$]', p9g2_filename)

    # Convert df to dictionary
    heating_cost_rows = bu.df_to_dictionaries(heating_cost_and_use)

    # Add data and graphs to main dictionary
    template_data['heating_cost_analysis'] = dict(
        graphs=[p9g1_url, p9g2_url],
        table={'rows': heating_cost_rows},
    )

    return template_data

# ---------------------- Water Analysis Table ---------------------------

def water_report(site, df):

    water_use = df.query('site_id == @site')[['service_type', 'fiscal_year', 'fiscal_mo','cost', 'usage', 'units']]

    # Create month count field for all months that have water and sewer bills
    water_use_only = water_use.query("service_type == 'water'")
    water_months_present = bu.months_present(water_use_only)
    water_mo_count = bu.month_count(water_months_present)

    # Create annual water gallon usage dataframe
    water_gal_df = pd.pivot_table(water_use,
                                  values='usage',
                                  index=['fiscal_year',],
                                  columns=['service_type'],
                                  aggfunc=np.sum
    )

     # Add in columns for the missing services
    gal_missing_services = bu.missing_services(water_gal_df.columns)
    bu.add_columns(water_gal_df, gal_missing_services)

    # Use only required columns
    water_gal_df = water_gal_df[['water']]

    # Calculate percent change column
    water_gal_df['water_use_pct_change'] = water_gal_df.water.pct_change()

    # Create annual water and sewer cost dataframe
    water_cost_df = pd.pivot_table(water_use,
                                  values='cost',
                                  index=['fiscal_year',],
                                  columns=['service_type'],
                                  aggfunc=np.sum
    )


    # Add in columns for the missing services
    water_missing_services = bu.missing_services(water_cost_df.columns)
    bu.add_columns(water_cost_df, water_missing_services)

    # Calculate totals, percent change
    cols_to_remove = bu.all_energy_services + ['refuse']
    water_cost_df = water_cost_df[water_cost_df.columns.difference(cols_to_remove)]

    rename_dict = {'sewer': 'Sewer Cost',
                   'water': 'Water Cost'}

    water_cost_df = water_cost_df.rename(columns=rename_dict)

    # First check to make sure sewer data is included; if so, calculate total cost
    water_cost_df['total_water_sewer_cost'] = water_cost_df.sum(axis=1)

    water_cost_df['water_cost_pct_change'] = water_cost_df['Water Cost'].pct_change()
    water_cost_df['sewer_cost_pct_change'] = water_cost_df['Sewer Cost'].pct_change()

    water_cost_df['total_water_sewer_cost_pct_change'] = water_cost_df.total_water_sewer_cost.pct_change()

    # Merge use and cost dataframes
    water_use_and_cost = pd.merge(water_cost_df, water_gal_df, left_index=True, right_index=True, how='left')

    water_use_and_cost['water_unit_cost'] = water_use_and_cost.total_water_sewer_cost / water_use_and_cost.water
    water_use_and_cost['water_unit_cost_pct_change'] = water_use_and_cost.water_unit_cost.pct_change()

    # Use only complete years
    water_use_and_cost['month_count'] = water_mo_count
    if len(water_use_and_cost):
        water_use_and_cost = water_use_and_cost.query("month_count == 12")
    water_use_and_cost = water_use_and_cost.drop('month_count', axis=1)
    water_use_and_cost = water_use_and_cost.sort_index(ascending=False)
    water_use_and_cost = water_use_and_cost.rename(columns={'Sewer Cost':'sewer_cost',
                                                           'Water Cost':'water_cost',
                                                           'total_water_sewer_cost':'total_cost',
                                                           'total_water_sewer_cost_pct_change':'total_cost_pct_change',
                                                           'water':'total_usage',
                                                           'water_use_pct_change':'total_usage_pct_change',
                                                           'water_unit_cost':'total_unit_cost',
                                                           'water_unit_cost_pct_change':'total_unit_cost_pct_change'
                                                           })

    # ---- Create Water Cost Stacked Bar Graph - Page 10 Graph 1

    p10g1_filename, p10g1_url = gu.graph_filename_url(site, "water_analysis_g1")
    gu.create_stacked_bar(water_use_and_cost.reset_index(), 'fiscal_year', ['sewer_cost', 'water_cost'],
                          'Utility Cost [$]', "Annual Water and Sewer Costs", p10g1_filename)

    # ---- Create Monthly Water Profile Graph

    # Create monthly water gallon dataframe
    water_gal_df_monthly = pd.pivot_table(water_use,
                                  values='usage',
                                  index=['fiscal_year', 'fiscal_mo'],
                                  columns=['service_type'],
                                  aggfunc=np.sum
    )

    p10g2_filename, p10g2_url = gu.graph_filename_url(site, "water_analysis_g2")

    if 'water' in list(water_gal_df_monthly.columns.values):
        gu.create_monthly_profile(water_gal_df_monthly, 'water', 'Monthly Water Usage Profile [gallons]', 'green',
                                  "Monthly Water Usage Profile by Fiscal Year", p10g2_filename)
    else:
        shutil.copyfile(os.path.abspath('no_data_available.png'), os.path.abspath(p10g2_filename))

    # Convert df to dictionary
    water_rows = bu.df_to_dictionaries(water_use_and_cost)

    # Return data and graphs in a dictionary
    return dict(
        water_analysis = dict(
            graphs=[p10g1_url, p10g2_url],
            table={'rows': water_rows}
        )
    )

# ---------------------- FY Analysis Table ---------------------------

def FY_spreadsheets(dfp, ut):
    """ Iterates through pre-processed billing dataframe and creates spreadsheet for each fiscal year. Saves .xlsx 
        spreadsheet for each fiscal year with a row of data for each sites and grouping.  Returns nothing.
    """
    
    # --- Read the CSV file and convert the billing period dates into 
    #     real Pandas dates

    ## Filter by FY, Pivot Table by Site
    fy = dfp['fiscal_year'].unique()

    for year in fy:

        df_fy = dfp.query('fiscal_year==@year')

        # Summarize FY Cost and usage by Service Type

        # Create pivot table of cost data
        df_FYcost = pd.pivot_table(df_fy, index=['site_id'], columns='service_type', values='cost', aggfunc=np.sum)
        df_FYcost = bu.add_missing_columns(df_FYcost, bu.missing_services([]))
        try: 
            df_FYcost['electricity_energy'] = pd.pivot_table(df_fy, index=['site_id'], columns='units', values='cost', aggfunc=np.sum)['kWh']
        except:
            df_FYcost['electricity_energy'] = 0.0
        try:
            df_FYcost['electricity_demand'] = pd.pivot_table(df_fy, index=['site_id'], columns='units', values='cost', aggfunc=np.sum)['kW']
        except:
            df_FYcost['electricity_demand'] = 0.0
        df_FYcost = df_FYcost.add_suffix('_cost')

        # Calculate additional cost totals
        df_FYcost['total_utility_cost'] = df_FYcost.sum(axis=1)
        df_FYcost['total_water_cost'] = df_FYcost[['water_cost', 'sewer_cost']].sum(axis=1)
        df_FYcost['total_energy_cost'] = df_FYcost.total_utility_cost - df_FYcost.total_water_cost
        df_FYcost['total_heat_cost'] = df_FYcost.total_energy_cost - df_FYcost.electricity_cost

        # Create pivot table of usage data in native units
        df_FYusage = pd.pivot_table(df_fy, index=['site_id'], columns='service_type', values='usage', aggfunc=np.sum)
        try:
            df_FYusage['electricity_energy'] = pd.pivot_table(df_fy, index=['site_id'], columns='units', values='usage', aggfunc=np.sum)['kWh']
        except:
            df_FYusage['electricity_energy'] = 0.0
        try:
            df_FYusage['electricity_demand'] = pd.pivot_table(df_fy, index=['site_id'], columns='units', values='usage', aggfunc=np.sum)['kW']
        except:
            df_FYusage['electricity_demand'] = 0.0
        df_FYusage['electricity_avg_demand'] = df_FYusage['electricity_energy'] / 365
        df_FYusage = bu.add_missing_columns(df_FYusage, bu.missing_services([]))
        
        df_FYusage = df_FYusage.add_suffix('_usage')

        # Create pivot table of usage data in mmbtu units
        df_FYBTU = pd.pivot_table(df_fy, index=['site_id'], columns='service_type', values='mmbtu', aggfunc=np.sum)
        df_FYBTU = bu.add_missing_columns(df_FYBTU, bu.missing_services([]))
        df_FYBTU = df_FYBTU.add_suffix('_mmbtu')
        df_FYBTU['total_energy_mmbtu'] = df_FYBTU.sum(axis=1)
        df_FYBTU['total_heat_mmbtu'] = df_FYBTU.total_energy_mmbtu - df_FYBTU.electricity_mmbtu
        
        #Merge Dataframes
        df_FYtotal = pd.concat([df_FYcost, df_FYusage, df_FYBTU], axis=1)

        # Add in HDD an sqft to df_FYtotal
        # iterate through sites

        sq_ft=[]
        dd=[]

        for site_id, row in df_FYtotal.iterrows():
            df_site = df_fy.query('site_id == @site_id')
            mo_present = bu.months_present(df_site, yr_col='fiscal_year', mo_col='fiscal_mo')
            dd_series = ut.degree_days_yearly(mo_present, site_id)
            dd.append(dd_series.iloc[0])
            try:
                bi = ut.building_info(site_id)
                sq = bi['sq_ft']
            except:
                print(site_id)    
                sq = np.nan
            sq_ft.append(sq)


        df_FYtotal['dd'] = dd
        df_FYtotal['sq_ft'] = sq_ft
        
        

        # Caclulate EUI, ECI

        #Use HDD and SQFT to calculate EUIs and ECI.
        df_FYtotal['eci'] = df_FYtotal.total_energy_cost / df_FYtotal.sq_ft
        df_FYtotal['uci'] = df_FYtotal.total_utility_cost / df_FYtotal.sq_ft
        df_FYtotal['eui'] = df_FYtotal.total_energy_mmbtu * 1e3 / df_FYtotal.sq_ft
        df_FYtotal['specific_eui'] = df_FYtotal.total_heat_mmbtu * 1e6 / df_FYtotal.dd / df_FYtotal.sq_ft
        df_FYtotal['heat_mmbtu_per_hdd'] = df_FYtotal['total_heat_mmbtu'] / df_FYtotal['dd']
        df_FYtotal['electricity_peak2avg_ratio'] = df_FYtotal['electricity_avg_demand_usage'] / df_FYtotal['electricity_demand_usage']
        #Select Desired Columns and export to excel  - This is the spreadsheet per site, row per month output

        df_export=df_FYtotal[['dd',
                            'sq_ft',
                            'electricity_energy_cost',
                            'electricity_demand_cost',
                            'electricity_cost', 
                            'fuel_oil_cost',
                            'natural_gas_cost',
                            'district_heat_cost',
                            'total_energy_cost',
                            'water_cost',
                            'sewer_cost',
                            'total_water_cost',
                            'total_utility_cost',
                            'eci',
                            'uci',
                            'electricity_energy_usage',
                            'electricity_avg_demand_usage',
                            'electricity_demand_usage',
                            'electricity_peak2avg_ratio',
                            'electricity_mmbtu',
                            'fuel_oil_usage',
                            'fuel_oil_mmbtu',
                            'natural_gas_usage',
                            'natural_gas_mmbtu',
                            'district_heat_usage',
                            'total_heat_mmbtu',
                            'eui',
                            'specific_eui',
                            'heat_mmbtu_per_hdd',
                            'total_energy_mmbtu',
                            'water_usage',
                            'sewer_usage']]

        df_export.to_excel(f"output/extra_data/FY{year}_Site_Summary_Data.xlsx")

 
# ---------------------- Site Analysis Table ---------------------------

def Site_spreadsheets(site, df, ut):
    """ Uses pre-processed billing dataframe and creates spreadsheet for each site. Saves .xlsx 
        spreadsheet for given site with a row of data for each month.  Returns nothing.
        """

    df1 = df.query('site_id==@site') 
    
    # Test for valid data
    if len(df1) == 0:
        return
    
    # Add in degree days to DataFrame
    months_present = bu.months_present(df1)
    deg_days = ut.degree_days_monthly(months_present, site)
    deg_days.set_index(['fiscal_year', 'fiscal_mo'], inplace=True)


    # Get building square footage and calculate EUIs and ECI.
    sq_ft = ut.building_info(site)['sq_ft']


    # Summarize Monthly Cost and usage by Service Type
    df_monthlycost = pd.pivot_table(df1, index=['fiscal_year', 'fiscal_mo'], columns='service_type', values='cost', aggfunc=np.sum)
    df_monthlycost = bu.add_missing_columns(df_monthlycost, bu.missing_services([]))

    # Seperate kWh and kW electricity costs
    df_units = pd.pivot_table(df1, index=['fiscal_year', 'fiscal_mo'], columns='units', values='cost', aggfunc=np.sum)
    bu.add_missing_columns(df_units, ['kWh', 'kW'])
    df_monthlycost['electricity_energy'] = df_units['kWh']
    df_monthlycost['electricity_demand'] = df_units['kW']

    # Add cost suffix
    df_monthlycost = df_monthlycost.add_suffix('_cost')

    df_monthlycost['total_utility_cost'] = df_monthlycost.sum(axis=1)
    df_monthlycost['total_water_cost'] = df_monthlycost[['water_cost', 'sewer_cost']].sum(axis=1)
    df_monthlycost['total_energy_cost'] = df_monthlycost.total_utility_cost - df_monthlycost.total_water_cost
    df_monthlycost['total_heat_cost'] = df_monthlycost.total_energy_cost - df_monthlycost.electricity_cost
    df_monthlycost['eci'] = df_monthlycost.total_energy_cost / sq_ft
    df_monthlycost['uci'] = df_monthlycost.total_utility_cost / sq_ft

    df_monthlycost_rolling = df_monthlycost.rolling(12, min_periods=None, center=False, win_type=None, on=None, axis=0, closed=None).sum().add_suffix('_12mo')


    df_monthlyusage = pd.pivot_table(df1, index=['fiscal_year', 'fiscal_mo'], columns='service_type', values='usage', aggfunc=np.sum)

    # Seperate kWh and kW electricity costs
    df_units = pd.pivot_table(df1, index=['fiscal_year', 'fiscal_mo'], columns='units', values='usage', aggfunc=np.sum)
    bu.add_missing_columns(df_units, ['kWh', 'kW'])
    df_monthlyusage['electricity_energy'] = df_units['kWh']
    df_monthlyusage['electricity_demand'] = df_units['kW']

    df_monthlyusage = bu.add_missing_columns(df_monthlyusage, bu.missing_services([]))

    # Add usage suffix
    df_monthlyusage = df_monthlyusage.add_suffix('_usage')

    df_monthlyusage_rolling = df_monthlyusage.rolling(12, min_periods=None, center=False, win_type=None, on=None, axis=0, closed=None).sum().add_suffix('_12mo')
    df_monthlyusage_rolling['electricity_demand_usage_12mo'] = df_monthlyusage_rolling['electricity_demand_usage_12mo'] / 12


    df_monthlyBTU = pd.pivot_table(df1, index=['fiscal_year', 'fiscal_mo'], columns='service_type', values='mmbtu', aggfunc=np.sum)
    df_monthlyBTU = bu.add_missing_columns(df_monthlyBTU, bu.missing_services([]))
    df_monthlyBTU = df_monthlyBTU.add_suffix('_mmbtu')
    df_monthlyBTU['total_energy_mmbtu'] = df_monthlyBTU.sum(axis=1)
    df_monthlyBTU['total_heat_mmbtu'] = df_monthlyBTU.total_energy_mmbtu - df_monthlyBTU.electricity_mmbtu
    df_monthlyBTU['eui'] = df_monthlyBTU.total_energy_mmbtu * 1e3 / sq_ft
    
    df_monthlyBTU = pd.merge(df_monthlyBTU, deg_days, how='left', left_index=True, right_index=True)  #right_on=['fiscal_year', 'fiscal_mo'])
    df_monthlyBTU['heat_mmbtu_per_hdd'] = df_monthlyBTU['total_heat_mmbtu'] / df_monthlyBTU['dd']
    df_monthlyBTU['specific eui'] = df_monthlyBTU.total_heat_mmbtu * 1e6 / df_monthlyBTU.dd / sq_ft

    df_monthlyBTU_rolling = df_monthlyBTU.rolling(12, min_periods=None, center=False, win_type=None, on=None, axis=0, closed=None).sum().add_suffix('_12mo')

    #Merge Dataframes

    df_total = pd.concat([df_monthlycost, df_monthlyusage, df_monthlyBTU, df_monthlycost_rolling, df_monthlyusage_rolling, df_monthlyBTU_rolling], axis=1)
    
        
    #Select Desired Columns and export to excel  - This is the spreadsheet per site, row per month output

    df_export=df_total[['dd', 
                        'electricity_energy_cost',
                        'electricity_demand_cost',
                        'electricity_cost', 
                        'fuel_oil_cost',
                        'natural_gas_cost',
                        'district_heat_cost',
                        'total_energy_cost',
                        'water_cost',
                        'sewer_cost',
                        'total_water_cost',
                        'total_utility_cost',
                        'eci',
                        'uci',
                        'electricity_energy_usage',
                        'electricity_demand_usage',
                        'electricity_mmbtu',
                        'fuel_oil_usage',
                        'fuel_oil_mmbtu',
                        'natural_gas_usage',
                        'natural_gas_mmbtu',
                        'district_heat_usage',
                        'total_heat_mmbtu',
                        'eui',
                        'specific eui',
                        'heat_mmbtu_per_hdd',
                        'total_energy_mmbtu',
                        'water_usage',
                        'sewer_usage',
                        'dd_12mo',
                        'electricity_energy_cost_12mo',
                        'electricity_demand_cost_12mo',
                        'electricity_cost_12mo',
                        'fuel_oil_cost_12mo',
                        'natural_gas_cost_12mo',
                        'district_heat_cost_12mo',
                        'total_heat_cost_12mo',
                        'total_energy_cost_12mo',
                        'water_cost_12mo',
                        'sewer_cost_12mo',
                        'total_water_cost_12mo',
                        'total_utility_cost_12mo',
                        'eci_12mo',
                        'uci_12mo',
                        'electricity_energy_usage_12mo',
                        'electricity_demand_usage_12mo',
                        'electricity_mmbtu_12mo',
                        'fuel_oil_usage_12mo',
                        'fuel_oil_mmbtu_12mo',
                        'natural_gas_usage_12mo',
                        'natural_gas_mmbtu_12mo',
                        'district_heat_usage_12mo',
                        'total_heat_mmbtu_12mo',
                        'eui_12mo',
                        'specific eui_12mo',
                        'heat_mmbtu_per_hdd_12mo',
                        'total_energy_mmbtu_12mo',
                        'water_usage_12mo',
                        'sewer_usage_12mo']]

    df_export.to_excel(f"output/extra_data/Site_{site}_Monthly_Summary_Data.xlsx")

def scorecard(site, ut):      # ultimately will be similar to:  def scorecard(site, df_site, df_fy, ut)
    """Creates the graphs and data for the Energy Scorecard for one site.
    """

    # get general information about this site
    bldg_info = ut.building_info(site)

    # start the template data dictionary with the building name
    template_data = {'facility_name': bldg_info['site_name']}

    # calculate other data for the template here and add the data
    # to additional keys in the template_data dictionary.

    # For each graph, use gu.graph_filename_url() to get a file name for the
    # graph and the URL to put in the template dictionary; this will link to the 
    # in the Scorecard HTML page.
    # After coding the graph, save it to the filename you got from above
    # call.

    return template_data

#******************************************************************************
#******************************************************************************
# ----------------------------- Misc Functions --------------------------------

# Time when the script started running. Used to determine cumulative time
start_time = None
def msg(the_message):
    """Prints a message to the console, along cumulative elapsed time
    since the script started.
    """
    print('{} ({:.1f} s)'.format(the_message, time.time() - start_time))


#*****************************************************************************
#*****************************************************************************
# ----------------------------- Main Script -----------------------------------
    
if __name__=="__main__":
    # Save the time when the script started, so cumulative times can be 
    # shown in messages printed to the console.
    start_time = time.time()
    msg('Benchmarking Script starting!')
    
    # Get a Date/Time String for labeling this report
    report_date_time = datetime.datetime.now().strftime('%B %d, %Y %I:%M %p')
    
    # Read and Preprocess the data in the Utility Bill file, acquiring
    # a DataFrame of preprocessed data and a utility function object that is
    # needed by the analysis routines.
    if settings.USE_DATA_FROM_LAST_RUN:
        # Read the data from the pickle files that were created during the
        # last run of the script.
        df = pickle.load(open('df_processed.pkl', 'rb'))
        util_obj = pickle.load(open('util_obj.pkl', 'rb'))
        msg('Data from Last Run has been loaded.')

    else:
        # Run the full reading and processing routine
        df_raw, df, util_obj = preprocess_data()

        # Pickle the DataFrames and utility object for fast
        # loading later, if needed
        df_raw.to_pickle('df_raw.pkl')
        df.to_pickle('df_processed.pkl')
        pickle.dump(util_obj, open('util_obj.pkl', 'wb'))

        # We no longer need the raw DataFrame, so delete it to
        # save memory
        del df_raw

    # Clean out the output directories to prepare for the new report files
    out_dirs = [
        'output/debug',
        'output/extra_data',
        'output/images',
        'output/sites'
    ]
    for out_dir in out_dirs:
        for fn in glob.glob(os.path.join(out_dir, '*')):
            if not 'placeholder' in fn:    # don't delete placeholder file
                os.remove(fn)

    # Create Index (Home) page
    site_cats = util_obj.site_categories_and_buildings()
    template_data = dict(
        date_updated = report_date_time,
        categories = site_cats
    )
    ix_template = template_util.get_template('index.html')
    result = ix_template.render(template_data)
    open('output/index.html', 'w').write(result)

    # Run FY_spreadsheets to create FY summary excel files
    print('Starting FY spreadsheet creation...')
    FY_spreadsheets(df, util_obj)

    # ------ Loop through the sites, creating a report for each
    
    # Get the template used to create the site benchmarking report.
    site_template = template_util.get_template('sites/index.html')

    # Get the template used to create the scorecard.
<<<<<<< HEAD
    # score_template = template_util.get_template('sites/scorecard.html')
    

=======
    score_template = template_util.get_template('sites/scorecard.html')
>>>>>>> 7f93e38e

    site_count = 0    # tracks number of site processed
    for site_id in util_obj.all_sites():
        # This line shortens the calculation process to start with whatever
        # Site ID you want to start with
        # if site_id < '15711': continue

        msg("Site '{}' is being processed...".format(site_id))
        
        # Generate site specific spreadsheet
        Site_spreadsheets(site_id, df, util_obj)


        # Gather template data from each of the report sections.  The functions
        # return a dictionary with variables needed by the template.  Sometimes other
        # values are returned from the function, often for use in later reports.

        template_data = building_info_report(site_id, util_obj, report_date_time)

        report_data = energy_index_report(site_id, df, util_obj)
        template_data.update(report_data)

        report_data, df_utility_cost = utility_cost_report(site_id, df, util_obj)
        template_data.update(report_data)

        # Filter down to just this site's bills and only services that
        # are energy services in order to determine whether there are any
        # energy services. Only do energy reports if there are some energy
        # services
        energy_services = bu.missing_energy_services([])
        df1 = df.query('site_id==@site_id and service_type==@energy_services')
        if not df1.empty:

            report_data, df_usage = energy_use_cost_reports(site_id, df, util_obj, df_utility_cost)
            template_data.update(report_data)

            report_data = electrical_usage_and_cost_reports(site_id, df)
            template_data.update(report_data)

            #df_utility_cost.to_pickle('df_utility_cost.pkl')
            #df_usage.to_pickle('df_usage.pkl')
            #import sys; sys.exit()

            report_data = heating_usage_cost_reports(site_id, df, util_obj, df_utility_cost, df_usage)
            template_data.update(report_data)

        report_data = water_report(site_id, df)
        template_data.update(report_data)

        # save template data variables to debug file if requested
        if settings.WRITE_DEBUG_DATA:
            with open('output/debug/{}.vars'.format(site_id), 'w') as fout:
                pprint.pprint(template_data, fout)

        # create report file
        result = site_template.render(template_data)
        with open('output/sites/{}.html'.format(site_id), 'w') as fout:
            fout.write(result)

        # Make Scorecard and write out scorecard HTML file.
        score_data = scorecard(site_id, util_obj)
        result = score_template.render(score_data)
        with open(f'output/sites/{site_id}_score.html', 'w') as fout:
            fout.write(result)

        site_count += 1
        if site_count == settings.MAX_NUMBER_SITES_TO_RUN:
            break
    
    print()
    msg('Benchmarking Script Complete!')<|MERGE_RESOLUTION|>--- conflicted
+++ resolved
@@ -1722,13 +1722,9 @@
     site_template = template_util.get_template('sites/index.html')
 
     # Get the template used to create the scorecard.
-<<<<<<< HEAD
-    # score_template = template_util.get_template('sites/scorecard.html')
-    
-
-=======
+
     score_template = template_util.get_template('sites/scorecard.html')
->>>>>>> 7f93e38e
+
 
     site_count = 0    # tracks number of site processed
     for site_id in util_obj.all_sites():
